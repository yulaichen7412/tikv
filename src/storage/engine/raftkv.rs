--- conflicted
+++ resolved
@@ -83,18 +83,13 @@
         let (tx, rx) = mpsc::channel();
         let uuid = req.get_header().get_uuid().to_vec();
         let l = req.get_requests().len();
-<<<<<<< HEAD
+
         try!(self.router.rl().send_command(req,
                                            box move |r| {
-                                               tx.send(r).map_err(::raftstore::errors::other)
+                                               box_try!(tx.send(r));
+                                               Ok(())
                                            }));
-=======
-        try!(self.trans.rl().send_command(req,
-                                          Box::new(move |r| {
-                                              box_try!(tx.send(r));
-                                              Ok(())
-                                          })));
->>>>>>> 7c9e145e
+
 
         // Only when tx is closed will recv return Err, which should never happen.
         let mut resp = rx.recv().unwrap();
